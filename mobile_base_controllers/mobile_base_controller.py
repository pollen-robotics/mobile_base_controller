--- conflicted
+++ resolved
@@ -40,13 +40,9 @@
         )
         self.logger.info(f'Subscribe to "{self.goal_direction_subscription.topic_name}".')
 
-<<<<<<< HEAD
-        
-=======
         self.last_pub = time.time()
         self.wdt = Thread(target=self.wdt_stop)
         self.wdt.start()
->>>>>>> 5100ff98
 
         self.logger.info('Node ready!')
 
